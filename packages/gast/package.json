--- conflicted
+++ resolved
@@ -34,15 +34,9 @@
     "coverage": "nyc mocha"
   },
   "dependencies": {
-<<<<<<< HEAD
-    "@chevrotain/types": "10.3.0"
-=======
-    "@chevrotain/types": "10.4.2",
-    "lodash": "4.17.21"
+    "@chevrotain/types": "10.4.2"
   },
   "devDependencies": {
-    "@types/lodash": "4.14.191"
->>>>>>> 953c35c7
   },
   "publishConfig": {
     "access": "public"
