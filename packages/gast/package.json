--- conflicted
+++ resolved
@@ -34,12 +34,7 @@
     "coverage": "nyc mocha"
   },
   "dependencies": {
-<<<<<<< HEAD
-    "@chevrotain/types": "10.4.2"
-=======
-    "@chevrotain/types": "10.5.0",
-    "lodash": "4.17.21"
->>>>>>> 6d210a38
+    "@chevrotain/types": "10.5.0"
   },
   "devDependencies": {
   },
