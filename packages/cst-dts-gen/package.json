--- conflicted
+++ resolved
@@ -30,17 +30,10 @@
     "compile": "tsc"
   },
   "dependencies": {
-<<<<<<< HEAD
-    "@chevrotain/gast": "10.3.0",
-    "@chevrotain/types": "10.3.0"
-=======
     "@chevrotain/gast": "10.4.2",
     "@chevrotain/types": "10.4.2",
-    "lodash": "4.17.21"
   },
   "devDependencies": {
-    "@types/lodash": "4.14.191"
->>>>>>> 953c35c7
   },
   "publishConfig": {
     "access": "public"
