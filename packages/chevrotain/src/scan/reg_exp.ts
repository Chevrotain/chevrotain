--- conflicted
+++ resolved
@@ -5,21 +5,10 @@
   Character,
   Disjunction,
   Group,
-<<<<<<< HEAD
   Set,
   Term,
-  VERSION
-} from "regexp-to-ast"
-=======
   Set
 } from "@chevrotain/regexp-to-ast"
-import isArray from "lodash/isArray"
-import every from "lodash/every"
-import forEach from "lodash/forEach"
-import find from "lodash/find"
-import values from "lodash/values"
-import includes from "lodash/includes"
->>>>>>> 10d40c66
 import { PRINT_ERROR, PRINT_WARNING } from "@chevrotain/utils"
 import { ASTNode, getRegExpAst } from "./reg_exp_parser"
 import { charCodeToOptimizedIndex, minOptimizationVal } from "./lexer"
