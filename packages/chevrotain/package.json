{
  "name": "chevrotain",
  "version": "10.5.0",
  "description": "Chevrotain is a high performance fault tolerant javascript parsing DSL for building recursive decent parsers",
  "keywords": [
    "parser",
    "syntax",
    "lexical",
    "analysis",
    "grammar",
    "lexer",
    "tokenizer",
    "generator",
    "compiler",
    "fault",
    "tolerant"
  ],
  "bugs": {
    "url": "https://github.com/Chevrotain/chevrotain/issues"
  },
  "license": "Apache-2.0",
  "author": {
    "name": "Shahar Soel"
  },
  "files": [
    "chevrotain.d.ts",
    "lib_esm/**/*.mjs",
    "lib_esm/**/*.mjs.map",
    "lib/src/**/*.js",
    "lib/src/**/*.js.map",
    "lib/chevrotain.d.ts",
    "lib/chevrotain.min.js",
    "lib/chevrotain.js",
    "src/**/*.ts",
    "READNE.md",
    "LICENSE.TXT",
    "diagrams/**/*.*",
    "CHANGELOG.md"
  ],
  "typings": "./chevrotain.d.ts",
  "main": "./lib/src/api.js",
  "exports": {
    "types": "./chevrotain.d.ts",
    "require": "./lib/src/api.js",
    "import": "./lib_esm/api_esm.mjs"
  },
  "repository": {
    "type": "git",
    "url": "git://github.com/Chevrotain/chevrotain.git"
  },
  "homepage": "https://chevrotain.io/docs/",
  "scripts": {
    "---------- CI FLOWS --------": "",
    "ci": "pnpm run build test",
    "build": "npm-run-all clean compile bundle",
    "test": "npm-run-all coverage",
    "version": "tsc ./src/version.ts --outDir lib/src && node ./scripts/version-update.js",
    "---------- DEV FLOWS --------": "",
    "watch": "tsc -w",
    "unit-tests": "mocha",
    "quick-build": "tsc && npm-run-all run bundle",
    "---------- BUILD STEPS --------": "",
    "clean": "shx rm -rf coverage dev lib lib_esm",
    "compile": "tsc && npm-run-all gen-esm-wrapper",
    "compile:watch": "tsc -w",
    "gen-esm-wrapper": "gen-esm-wrapper . ./lib_esm/api_esm.mjs",
    "coverage": "nyc mocha",
    "---------- BUNDLING --------": "",
    "bundle": "npm-run-all bundle:**",
    "bundle:regular": "webpack --config webpack_release.config.js",
    "bundle:min": "webpack --config webpack_release_min.config.js",
    "bundle:esm:regular": "esbuild ./lib/src/api.js --bundle --sourcemap --format=esm --outfile=lib_esm/chevrotain.mjs",
    "bundle:esm:min": "esbuild ./lib/src/api.js --bundle --minify --format=esm --sourcemap --outfile=lib_esm/chevrotain.min.mjs"
  },
  "dependencies": {
<<<<<<< HEAD
    "@chevrotain/cst-dts-gen": "10.4.2",
    "@chevrotain/gast": "10.4.2",
    "@chevrotain/types": "10.4.2",
=======
    "@chevrotain/cst-dts-gen": "10.5.0",
    "@chevrotain/gast": "10.5.0",
    "@chevrotain/types": "10.5.0",
    "@chevrotain/utils": "10.5.0",
>>>>>>> 6d210a38
    "lodash": "4.17.21",
    "regexp-to-ast": "0.5.0"
  },
  "devDependencies": {
    "error-stack-parser": "2.1.4",
    "esbuild": "0.16.10",
    "gen-esm-wrapper": "1.1.3",
    "gitty": "3.7.2",
    "jsdom": "20.0.3",
    "jsonfile": "6.1.0",
    "require-from-string": "2.0.2",
    "sinon": "15.0.1",
    "webpack": "5.75.0",
    "webpack-cli": "4.10.0",
    "xregexp": "5.1.1"
  }
}<|MERGE_RESOLUTION|>--- conflicted
+++ resolved
@@ -73,16 +73,9 @@
     "bundle:esm:min": "esbuild ./lib/src/api.js --bundle --minify --format=esm --sourcemap --outfile=lib_esm/chevrotain.min.mjs"
   },
   "dependencies": {
-<<<<<<< HEAD
-    "@chevrotain/cst-dts-gen": "10.4.2",
-    "@chevrotain/gast": "10.4.2",
-    "@chevrotain/types": "10.4.2",
-=======
     "@chevrotain/cst-dts-gen": "10.5.0",
     "@chevrotain/gast": "10.5.0",
     "@chevrotain/types": "10.5.0",
-    "@chevrotain/utils": "10.5.0",
->>>>>>> 6d210a38
     "lodash": "4.17.21",
     "regexp-to-ast": "0.5.0"
   },
