--- conflicted
+++ resolved
@@ -73,25 +73,13 @@
     "bundle:esm:min": "esbuild ./lib/src/api.js --bundle --minify --format=esm --sourcemap --outfile=lib_esm/chevrotain.min.mjs"
   },
   "dependencies": {
-<<<<<<< HEAD
-    "@chevrotain/cst-dts-gen": "10.3.0",
-    "@chevrotain/gast": "10.3.0",
-    "@chevrotain/types": "10.3.0",
-    "@chevrotain/utils": "10.3.0",
-    "regexp-to-ast": "0.5.0"
-  },
-  "devDependencies": {
-=======
     "@chevrotain/cst-dts-gen": "10.4.2",
     "@chevrotain/gast": "10.4.2",
     "@chevrotain/types": "10.4.2",
-    "@chevrotain/utils": "10.4.2",
     "lodash": "4.17.21",
     "regexp-to-ast": "0.5.0"
   },
   "devDependencies": {
-    "@types/lodash": "4.14.191",
->>>>>>> 953c35c7
     "error-stack-parser": "2.1.4",
     "esbuild": "0.16.10",
     "gen-esm-wrapper": "1.1.3",
