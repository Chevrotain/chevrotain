{
    "name": "chevrotain",
    "version": "0.32.1",
    "description":
        "Chevrotain is a high performance fault tolerant javascript parsing DSL for building recursive decent parsers",
    "keywords": [
        "parser",
        "syntax",
        "lexical",
        "analysis",
        "grammar",
        "lexer",
        "tokenizer",
        "generator",
        "compiler",
        "fault",
        "tolerant"
    ],
    "bugs": {
        "url": "https://github.com/SAP/chevrotain/issues"
    },
    "license": " Apache-2.0",
    "author": {
        "name": "Shahar Soel",
        "email": "shahar.soel@gmail.com"
    },
    "contributors": [
        {
            "name": "Firas Najjar"
        }
    ],
    "files": [
        "lib/src/**/*.js",
        "lib/chevrotain.d.ts",
        "lib/chevrotain.min.js",
        "lib/chevrotain.js",
        "readme.md",
        "LICENSE.TXT",
        "diagrams/**/*.*",
        "CHANGELOG.md"
    ],
    "main": "lib/src/api.js",
    "repository": {
        "type": "git",
        "url": "git://github.com/SAP/chevrotain.git"
    },
    "scripts": {
        "release_patch":
            "git fetch && git rebase && node scripts/pre_release_build.js patch && grunt build && node scripts/post_release_build.js patch && node ../chevrotain_docs/scripts/upload_docs.js",
        "release_minor":
            "git fetch && git rebase && node scripts/pre_release_build.js minor && grunt build && node scripts/post_release_build.js minor && node ../chevrotain_docs/scripts/upload_docs.js",
        "unit_tests": "node_modules/.bin/_mocha ./lib/test/**/*spec.js",
        "watch": "tsc -w",
        "compile": "tsc",
        "compile_definitions":
            "tsc --noImplicitAny test_integration/definitions/es6_modules.ts --outDir dev/garbage",
        "compile_definitions_namespace":
            "tsc --noImplicitAny test_integration/definitions/namespaces.ts --module none --outDir dev/garbage",
        "lint": "tslint --project tsconfig.json",
        "format": "prettier --write \"**/*.@(ts|js|json)\"",
        "verify_format": "prettier --list-different  \"**/*.@(ts|js)\"",
        "bundle": "webpack --config webpack_release.config.js",
        "bundle_min": "webpack --config webpack_release_min.config.js",
        "bundle_spec": "webpack --config webpack_specs.config.js",
        "quick_build": "tsc && npm run bundle",
        "docs":
            "typedoc --tsconfig tsdocsconfig.json --out dev/docs --module commonjs --name Chevrotain --excludeExternals  --includeDeclarations"
    },
    "devDependencies": {
        "@types/chai": "^4.0.4",
        "@types/mocha": "^2.2.42",
        "chai": "^4.1.2",
        "coveralls": "^2.13.1",
        "gitty": "^3.6.0",
        "grunt": "^1.0.1",
        "grunt-cli": "~1.2.0",
        "grunt-contrib-clean": "^1.1.0",
        "grunt-contrib-concat": "^1.0.1",
        "grunt-coveralls": "^1.0.1",
        "grunt-karma": "~2.0.0",
        "grunt-mocha-istanbul": "^5.0.2",
        "grunt-run": "^0.8.0",
        "grunt-text-replace": "^0.4.0",
        "istanbul": "^0.4.5",
<<<<<<< HEAD
        "jsonfile": "^3.0.1",
=======
        "jsonfile": "^4.0.0",
>>>>>>> 6279fb4d
        "karma": "~1.7.1",
        "karma-chai": "^0.1.0",
        "karma-chrome-launcher": "~2.2.0",
        "karma-firefox-launcher": "~1.0.1",
        "karma-ie-launcher": "~1.0",
        "karma-mocha": "^1.3.0",
        "karma-requirejs": "^1.1.0",
        "karma-sauce-launcher": "^1.2.0",
        "load-grunt-tasks": "^3.5.2",
        "lodash": "^4.17.4",
        "mocha": "^3.5.0",
        "prettier": "^1.6.1",
        "requirejs": "2.3.5",
        "semver": "^5.4.1",
        "tslint": "^5.7.0",
        "typedoc": "^0.8.0",
        "typescript": "^2.5.2",
        "webpack": "^3.5.5",
        "wrench": "^1.5.9",
        "xregexp": "^3.2.0"
    },
    "typings": "lib/chevrotain.d.ts",
    "prettier": {
        "semi": false,
        "tab-width": 4
    }
}<|MERGE_RESOLUTION|>--- conflicted
+++ resolved
@@ -82,11 +82,7 @@
         "grunt-run": "^0.8.0",
         "grunt-text-replace": "^0.4.0",
         "istanbul": "^0.4.5",
-<<<<<<< HEAD
-        "jsonfile": "^3.0.1",
-=======
         "jsonfile": "^4.0.0",
->>>>>>> 6279fb4d
         "karma": "~1.7.1",
         "karma-chai": "^0.1.0",
         "karma-chrome-launcher": "~2.2.0",
