{
  "name": "chevrotain",
  "version": "1.0.1",
  "description": "Chevrotain is a high performance fault tolerant javascript parsing DSL for building recursive decent parsers",
  "keywords": [
    "parser",
    "syntax",
    "lexical",
    "analysis",
    "grammar",
    "lexer",
    "tokenizer",
    "generator",
    "compiler",
    "fault",
    "tolerant"
  ],
  "bugs": {
    "url": "https://github.com/SAP/chevrotain/issues"
  },
  "license": " Apache-2.0",
  "author": {
    "name": "Shahar Soel",
    "email": "shahar.soel@gmail.com"
  },
  "contributors": [
    {
      "name": "Firas Najjar"
    }
  ],
  "files": [
    "lib/src/**/*.js",
    "lib/chevrotain.d.ts",
    "lib/chevrotain.min.js",
    "lib/chevrotain.js",
    "readme.md",
    "LICENSE.TXT",
    "diagrams/**/*.*",
    "CHANGELOG.md"
  ],
  "main": "lib/src/api.js",
  "repository": {
    "type": "git",
    "url": "git://github.com/SAP/chevrotain.git"
  },
  "scripts": {
    "---------- CI FLOWS --------": "",
    "ci_full_build": "npm-run-all clean lint verify_format compile dts compile_def coverage check_coverage docs bundle integration_tests",
    "ci_browser_tests": "npm-run-all clean compile bundle karma",
    "ci_full_build_coveralls": "npm-run-all ci_full_build coveralls",
    "dev_unit_tests": "npm-run-all clean compile unit_tests",
    "dev_integration_tests": "npm-run-all clean quick_build dts integration_tests",
    "dev_browser_tests": "npm-run-all clean compile bundle karma",
    "---------- DEV FLOWS --------": "",
    "watch": "tsc -w",
    "unit_tests": "node_modules/.bin/_mocha \"./lib/test/**/*spec.js\"",
    "format": "prettier --no-editorconfig --write \"**/*.@(ts|js)\"",
    "quick_build": "tsc && yarn run bundle",
    "---------- BUILD STEPS --------": "",
    "clean": "rm -rf coverage dev lib",
    "lint": "tslint --project tsconfig.json",
    "verify_format": "prettier --no-editorconfig --list-different  \"**/*.@(ts|js)\"",
    "compile": "tsc",
    "dts": "grunt concat",
    "compile_def": "npm-run-all compile_def_modules compile_def_namespace",
    "coverage": "nyc mocha \"./lib/test/**/*spec.js\"",
    "check_coverage": "nyc check-coverage --lines 100 --statements 100 --functions 100",
    "bundle": "npm-run-all bundle_regular bundle_min bundle_spec",
    "docs": "typedoc --tsconfig tsdocsconfig.json --out dev/docs --module commonjs --name Chevrotain --excludeExternals  --includeDeclarations",
    "dead_links": "awesome_bot docs/*.md docs/*/*.md diagrams/*.md examples/*.md examples/*/*.md examples/*/*/*.md readme.md --allow-dupe --allow-redirect --skip-save-results",
    "website": "daux -ddev/website",
    "upload_website": "yarn run website && node ../chevrotain_docs/scripts/upload_website.js",
    "integration_tests": "grunt integration_tests",
    "karma": "grunt browsers_tests",
    "coveralls": "cat ./coverage/lcov.info | ./node_modules/coveralls/bin/coveralls.js",
    "---------- DEFINITIONS --------": "",
    "compile_def_modules": "tsc --noImplicitAny test_integration/definitions/es6_modules.ts --outDir dev/garbage",
    "compile_def_namespace": "tsc --noImplicitAny test_integration/definitions/namespaces.ts --module none --outDir dev/garbage",
    "---------- BUNDLING --------": "",
    "bundle_regular": "webpack --config webpack_release.config.js",
    "bundle_min": "webpack --config webpack_release_min.config.js",
    "bundle_spec": "webpack --config webpack_specs.config.js",
    "---------- RELEASES --------": "",
    "release_patch": "git fetch && git rebase && node scripts/pre_release_build.js patch && yarn run ci_full_build && node scripts/post_release_build.js patch && yarn run website && node ../chevrotain_docs/scripts/upload_docs.js",
    "release_minor": "git fetch && git rebase && node scripts/pre_release_build.js minor && yarn run ci_full_build && node scripts/post_release_build.js minor && yarn run website && node ../chevrotain_docs/scripts/upload_docs.js",
    "release_major": "git fetch && git rebase && node scripts/pre_release_build.js major && yarn run ci_full_build && node scripts/post_release_build.js major && yarn run website && node ../chevrotain_docs/scripts/upload_docs.js"
  },
  "devDependencies": {
    "@types/chai": "^4.0.10",
    "@types/mocha": "^2.2.45",
    "chai": "^4.1.2",
    "coveralls": "^3.0.0",
    "gitty": "^3.6.0",
    "grunt": "^1.0.1",
    "grunt-cli": "~1.2.0",
    "grunt-contrib-concat": "^1.0.1",
    "grunt-karma": "~2.0.0",
    "grunt-run": "^0.8.0",
    "if-env": "^1.0.0",
    "istanbul": "^0.4.5",
    "jsdom": "^11.5.1",
    "jsonfile": "^4.0.0",
    "karma": "~2.0.0",
    "karma-chai": "^0.1.0",
    "karma-chrome-launcher": "~2.2.0",
    "karma-firefox-launcher": "~1.1.0",
    "karma-ie-launcher": "~1.0",
    "karma-mocha": "^1.3.0",
    "karma-requirejs": "^1.1.0",
    "karma-sauce-launcher": "^1.2.0",
    "load-grunt-tasks": "^3.5.2",
    "lodash": "^4.17.4",
<<<<<<< HEAD
    "mocha": "^4.1.0",
    "mock-require": "^3.0.1",
=======
    "mocha": "^5.0.0",
>>>>>>> c29e0012
    "npm-run-all": "^4.1.2",
    "nyc": "^11.4.1",
    "prettier": "1.9.2",
    "require-from-string": "^2.0.1",
    "requirejs": "2.3.5",
    "semver": "^5.4.1",
    "tslint": "^5.8.0",
    "typedoc": "0.8.0",
    "typescript": "^2.6.2",
    "webpack": "^3.10.0",
    "xregexp": "^4.0.0"
  },
  "typings": "lib/chevrotain.d.ts",
  "prettier": {
    "semi": false,
    "tab-width": 4,
    "use-tabs": false
  },
  "nyc": {
    "reporter": [
      "lcov",
      "text"
    ],
    "exclude": [
      "lib/test/**.*",
      "test/test.config.js"
    ]
  },
  "dependencies": {
    "npm-check-updates": "^2.14.0"
  }
}<|MERGE_RESOLUTION|>--- conflicted
+++ resolved
@@ -110,12 +110,8 @@
     "karma-sauce-launcher": "^1.2.0",
     "load-grunt-tasks": "^3.5.2",
     "lodash": "^4.17.4",
-<<<<<<< HEAD
-    "mocha": "^4.1.0",
+    "mocha": "^5.0.0",
     "mock-require": "^3.0.1",
-=======
-    "mocha": "^5.0.0",
->>>>>>> c29e0012
     "npm-run-all": "^4.1.2",
     "nyc": "^11.4.1",
     "prettier": "1.9.2",
